--- conflicted
+++ resolved
@@ -1,25 +1,9 @@
 <!-- Carte de film réutilisable -->
-<<<<<<< HEAD
 <div class="movie-card transition-transform duration-200 hover:scale-105">
     <div class="card border-0 shadow-lg h-100 bg-gradient-to-br from-white to-gray-100">
         <div class="position-relative">
             {% if movie.poster_url %}
             <img src="{{ movie.poster_url }}" class="card-img-top movie-poster rounded-t-lg" alt="{{ movie.title }}">
-=======
-{% comment %}
-  Handle both Django model objects and Neo4j dictionary data
-  Django models have: .pk, .id, .vote_average, etc.
-  Neo4j data has: movie_id, rating, etc.
-{% endcomment %}
-
-<div class="movie-card">
-    <div class="card border-0 shadow-sm h-100">
-        <div class="position-relative">
-            {% if movie.poster_url %}
-            <img src="{{ movie.poster_url }}" class="card-img-top movie-poster" alt="{{ movie.title }}">
-            {% elif movie.poster_path %}
-            <img src="https://image.tmdb.org/t/p/w500{{ movie.poster_path }}" class="card-img-top movie-poster" alt="{{ movie.title }}">
->>>>>>> daedbb30
             {% else %}
             <div class="card-img-top bg-gradient-to-br from-gray-200 to-gray-400 d-flex align-items-center justify-content-center movie-poster rounded-t-lg">
                 <i class="fas fa-film text-gray-400" style="font-size: 3rem;"></i>
@@ -29,18 +13,8 @@
             <!-- Rating badge -->
             {% if movie.vote_average or movie.rating %}
             <div class="position-absolute top-0 end-0 m-2">
-<<<<<<< HEAD
                 <span class="badge bg-yellow-400 text-dark shadow">
                     <i class="fas fa-star"></i> {{ movie.vote_average|floatformat:1 }}
-=======
-                <span class="badge bg-warning text-dark">
-                    <i class="fas fa-star"></i> 
-                    {% if movie.vote_average %}
-                        {{ movie.vote_average|floatformat:1 }}
-                    {% else %}
-                        {{ movie.rating|floatformat:1 }}
-                    {% endif %}
->>>>>>> daedbb30
                 </span>
             </div>
             {% endif %}
@@ -48,13 +22,8 @@
             <!-- Watchlist button -->
             {% if user.is_authenticated %}
             <div class="position-absolute top-0 start-0 m-2">
-<<<<<<< HEAD
                 <button class="btn btn-sm btn-outline-light watchlist-btn bg-white/80 hover:bg-yellow-200 transition" 
                         data-movie-id="{{ movie.id }}"
-=======
-                <button class="btn btn-sm btn-outline-light watchlist-btn" 
-                        data-movie-id="{% if movie.pk %}{{ movie.id }}{% else %}{{ movie.movie_id }}{% endif %}"
->>>>>>> daedbb30
                         title="Ajouter à ma liste">
                     <i class="fas fa-bookmark text-indigo-600"></i>
                 </button>
@@ -63,13 +32,8 @@
         </div>
         
         <div class="card-body">
-<<<<<<< HEAD
             <h6 class="card-title font-bold text-lg">
                 <a href="{% url 'movies:movie_detail' movie.pk %}" class="text-decoration-none text-gray-900 hover:text-indigo-700 transition">
-=======
-            <h6 class="card-title">
-                <a href="{% url 'movies:movie_detail' movie.pk|default:movie.movie_id %}" class="text-decoration-none text-dark">
->>>>>>> daedbb30
                     {{ movie.title|truncatechars:30 }}
                 </a>
             </h6>
@@ -98,22 +62,13 @@
         
         <div class="card-footer bg-transparent border-0">
             <div class="d-flex justify-content-between align-items-center">
-<<<<<<< HEAD
                 <a href="{% url 'movies:movie_detail' movie.pk %}" class="btn btn-sm btn-primary shadow">
-=======
-                <a href="{% url 'movies:movie_detail' movie.pk|default:movie.movie_id %}" class="btn btn-sm btn-primary">
->>>>>>> daedbb30
                     <i class="fas fa-eye me-1"></i>Voir détails
                 </a>
                 {% if user.is_authenticated %}
                 <div class="btn-group" role="group">
-<<<<<<< HEAD
                     <button class="btn btn-sm btn-outline-secondary rating-btn hover:bg-yellow-100 transition" 
                             data-movie-id="{{ movie.id }}"
-=======
-                    <button class="btn btn-sm btn-outline-secondary rating-btn" 
-                            data-movie-id="{% if movie.pk %}{{ movie.id }}{% else %}{{ movie.movie_id }}{% endif %}"
->>>>>>> daedbb30
                             title="Noter ce film">
                         <i class="fas fa-star text-yellow-500"></i>
                     </button>
